--- conflicted
+++ resolved
@@ -207,11 +207,7 @@
         self.temporal_downsample_factor = temporal_downsample_factor
 
         assert temporal_downsample_factor[-1] == 1, 'downsample factor of last stage must be 1'
-<<<<<<< HEAD
-        assert all([left >= right for left, right in zip(temporal_downsample_factor[:-1], temporal_downsample_factor[1:])]), 'temporal downssample factor must be in order of descending'
-=======
         assert tuple(sorted(temporal_downsample_factor, reverse = True)) == temporal_downsample_factor, 'temporal downsample factor must be in order of descending'
->>>>>>> f4b4525d
 
         # elucidating parameters
 
