import math
import copy
from random import random
from beartype.typing import List, Union
from beartype import beartype
from tqdm.auto import tqdm
from functools import partial, wraps
from contextlib import contextmanager, nullcontext
from collections import namedtuple
from pathlib import Path

import torch
import torch.nn.functional as F
from torch.nn.parallel import DistributedDataParallel
from torch import nn, einsum
from torch.cuda.amp import autocast
from torch.special import expm1
import torchvision.transforms as T

import kornia.augmentation as K

from einops import rearrange, repeat, reduce, pack, unpack
from einops.layers.torch import Rearrange, Reduce
from einops_exts import rearrange_many, repeat_many, check_shape

from imagen_pytorch.t5 import t5_encode_text, get_encoded_dim, DEFAULT_T5_NAME

from imagen_pytorch.imagen_video import Unet3D, resize_video_to

# helper functions

def exists(val):
    return val is not None

def identity(t, *args, **kwargs):
    return t

def divisible_by(numer, denom):
    return (numer % denom) == 0

def first(arr, d = None):
    if len(arr) == 0:
        return d
    return arr[0]

def maybe(fn):
    @wraps(fn)
    def inner(x):
        if not exists(x):
            return x
        return fn(x)
    return inner

def once(fn):
    called = False
    @wraps(fn)
    def inner(x):
        nonlocal called
        if called:
            return
        called = True
        return fn(x)
    return inner

print_once = once(print)

def default(val, d):
    if exists(val):
        return val
    return d() if callable(d) else d

def cast_tuple(val, length = None):
    if isinstance(val, list):
        val = tuple(val)

    output = val if isinstance(val, tuple) else ((val,) * default(length, 1))

    if exists(length):
        assert len(output) == length

    return output

def cast_uint8_images_to_float(images):
    if not images.dtype == torch.uint8:
        return images
    return images / 255

def module_device(module):
    return next(module.parameters()).device

def zero_init_(m):
    nn.init.zeros_(m.weight)
    if exists(m.bias):
        nn.init.zeros_(m.bias)

def eval_decorator(fn):
    def inner(model, *args, **kwargs):
        was_training = model.training
        model.eval()
        out = fn(model, *args, **kwargs)
        model.train(was_training)
        return out
    return inner

def pad_tuple_to_length(t, length, fillvalue = None):
    remain_length = length - len(t)
    if remain_length <= 0:
        return t
    return (*t, *((fillvalue,) * remain_length))

# helper classes

class Identity(nn.Module):
    def __init__(self, *args, **kwargs):
        super().__init__()

    def forward(self, x, *args, **kwargs):
        return x

# tensor helpers

def log(t, eps: float = 1e-12):
    return torch.log(t.clamp(min = eps))

def l2norm(t):
    return F.normalize(t, dim = -1)

def right_pad_dims_to(x, t):
    padding_dims = x.ndim - t.ndim
    if padding_dims <= 0:
        return t
    return t.view(*t.shape, *((1,) * padding_dims))

def masked_mean(t, *, dim, mask = None):
    if not exists(mask):
        return t.mean(dim = dim)

    denom = mask.sum(dim = dim, keepdim = True)
    mask = rearrange(mask, 'b n -> b n 1')
    masked_t = t.masked_fill(~mask, 0.)

    return masked_t.sum(dim = dim) / denom.clamp(min = 1e-5)

def resize_image_to(
    image,
    target_image_size,
    clamp_range = None,
    mode = 'nearest'
):
    orig_image_size = image.shape[-1]

    if orig_image_size == target_image_size:
        return image

    out = F.interpolate(image, target_image_size, mode = mode)

    if exists(clamp_range):
        out = out.clamp(*clamp_range)

    return out

def calc_all_frame_dims(
    downsample_factors: List[int],
    frames
):
    if not exists(frames):
        return (tuple(),) * len(downsample_factors)

    all_frame_dims = []

    for divisor in downsample_factors:
        assert divisible_by(frames, divisor)
        all_frame_dims.append((frames // divisor,))

    return all_frame_dims

def safe_get_tuple_index(tup, index, default = None):
    if len(tup) <= index:
        return default
    return tup[index]

# image normalization functions
# ddpms expect images to be in the range of -1 to 1

def normalize_neg_one_to_one(img):
    return img * 2 - 1

def unnormalize_zero_to_one(normed_img):
    return (normed_img + 1) * 0.5

# classifier free guidance functions

def prob_mask_like(shape, prob, device):
    if prob == 1:
        return torch.ones(shape, device = device, dtype = torch.bool)
    elif prob == 0:
        return torch.zeros(shape, device = device, dtype = torch.bool)
    else:
        return torch.zeros(shape, device = device).float().uniform_(0, 1) < prob

# gaussian diffusion with continuous time helper functions and classes
# large part of this was thanks to @crowsonkb at https://github.com/crowsonkb/v-diffusion-jax/blob/master/diffusion/utils.py

@torch.jit.script
def beta_linear_log_snr(t):
    return -torch.log(expm1(1e-4 + 10 * (t ** 2)))

@torch.jit.script
def alpha_cosine_log_snr(t, s: float = 0.008):
    return -log((torch.cos((t + s) / (1 + s) * math.pi * 0.5) ** -2) - 1, eps = 1e-5) # not sure if this accounts for beta being clipped to 0.999 in discrete version

def log_snr_to_alpha_sigma(log_snr):
    return torch.sqrt(torch.sigmoid(log_snr)), torch.sqrt(torch.sigmoid(-log_snr))

class GaussianDiffusionContinuousTimes(nn.Module):
    def __init__(self, *, noise_schedule, timesteps = 1000):
        super().__init__()

        if noise_schedule == "linear":
            self.log_snr = beta_linear_log_snr
        elif noise_schedule == "cosine":
            self.log_snr = alpha_cosine_log_snr
        else:
            raise ValueError(f'invalid noise schedule {noise_schedule}')

        self.num_timesteps = timesteps

    def get_times(self, batch_size, noise_level, *, device):
        return torch.full((batch_size,), noise_level, device = device, dtype = torch.float32)

    def sample_random_times(self, batch_size, *, device):
        return torch.zeros((batch_size,), device = device).float().uniform_(0, 1)

    def get_condition(self, times):
        return maybe(self.log_snr)(times)

    def get_sampling_timesteps(self, batch, *, device):
        times = torch.linspace(1., 0., self.num_timesteps + 1, device = device)
        times = repeat(times, 't -> b t', b = batch)
        times = torch.stack((times[:, :-1], times[:, 1:]), dim = 0)
        times = times.unbind(dim = -1)
        return times

    def q_posterior(self, x_start, x_t, t, *, t_next = None):
        t_next = default(t_next, lambda: (t - 1. / self.num_timesteps).clamp(min = 0.))

        """ https://openreview.net/attachment?id=2LdBqxc1Yv&name=supplementary_material """
        log_snr = self.log_snr(t)
        log_snr_next = self.log_snr(t_next)
        log_snr, log_snr_next = map(partial(right_pad_dims_to, x_t), (log_snr, log_snr_next))

        alpha, sigma = log_snr_to_alpha_sigma(log_snr)
        alpha_next, sigma_next = log_snr_to_alpha_sigma(log_snr_next)

        # c - as defined near eq 33
        c = -expm1(log_snr - log_snr_next)
        posterior_mean = alpha_next * (x_t * (1 - c) / alpha + c * x_start)

        # following (eq. 33)
        posterior_variance = (sigma_next ** 2) * c
        posterior_log_variance_clipped = log(posterior_variance, eps = 1e-20)
        return posterior_mean, posterior_variance, posterior_log_variance_clipped

    def q_sample(self, x_start, t, noise = None):
        dtype = x_start.dtype

        if isinstance(t, float):
            batch = x_start.shape[0]
            t = torch.full((batch,), t, device = x_start.device, dtype = dtype)

        noise = default(noise, lambda: torch.randn_like(x_start))
        log_snr = self.log_snr(t).type(dtype)
        log_snr_padded_dim = right_pad_dims_to(x_start, log_snr)
        alpha, sigma =  log_snr_to_alpha_sigma(log_snr_padded_dim)

        return alpha * x_start + sigma * noise, log_snr, alpha, sigma

    def q_sample_from_to(self, x_from, from_t, to_t, noise = None):
        shape, device, dtype = x_from.shape, x_from.device, x_from.dtype
        batch = shape[0]

        if isinstance(from_t, float):
            from_t = torch.full((batch,), from_t, device = device, dtype = dtype)

        if isinstance(to_t, float):
            to_t = torch.full((batch,), to_t, device = device, dtype = dtype)

        noise = default(noise, lambda: torch.randn_like(x_from))

        log_snr = self.log_snr(from_t)
        log_snr_padded_dim = right_pad_dims_to(x_from, log_snr)
        alpha, sigma =  log_snr_to_alpha_sigma(log_snr_padded_dim)

        log_snr_to = self.log_snr(to_t)
        log_snr_padded_dim_to = right_pad_dims_to(x_from, log_snr_to)
        alpha_to, sigma_to =  log_snr_to_alpha_sigma(log_snr_padded_dim_to)

        return x_from * (alpha_to / alpha) + noise * (sigma_to * alpha - sigma * alpha_to) / alpha

    def predict_start_from_v(self, x_t, t, v):
        log_snr = self.log_snr(t)
        log_snr = right_pad_dims_to(x_t, log_snr)
        alpha, sigma = log_snr_to_alpha_sigma(log_snr)
        return alpha * x_t - sigma * v

    def predict_start_from_noise(self, x_t, t, noise):
        log_snr = self.log_snr(t)
        log_snr = right_pad_dims_to(x_t, log_snr)
        alpha, sigma = log_snr_to_alpha_sigma(log_snr)
        return (x_t - sigma * noise) / alpha.clamp(min = 1e-8)

# norms and residuals

class LayerNorm(nn.Module):
    def __init__(self, feats, stable = False, dim = -1):
        super().__init__()
        self.stable = stable
        self.dim = dim

        self.g = nn.Parameter(torch.ones(feats, *((1,) * (-dim - 1))))

    def forward(self, x):
        dtype, dim = x.dtype, self.dim

        if self.stable:
            x = x / x.amax(dim = dim, keepdim = True).detach()

        eps = 1e-5 if x.dtype == torch.float32 else 1e-3
        var = torch.var(x, dim = dim, unbiased = False, keepdim = True)
        mean = torch.mean(x, dim = dim, keepdim = True)

        return (x - mean) * (var + eps).rsqrt().type(dtype) * self.g.type(dtype)

ChanLayerNorm = partial(LayerNorm, dim = -3)

class Always():
    def __init__(self, val):
        self.val = val

    def __call__(self, *args, **kwargs):
        return self.val

class Residual(nn.Module):
    def __init__(self, fn):
        super().__init__()
        self.fn = fn

    def forward(self, x, **kwargs):
        return self.fn(x, **kwargs) + x

class Parallel(nn.Module):
    def __init__(self, *fns):
        super().__init__()
        self.fns = nn.ModuleList(fns)

    def forward(self, x):
        outputs = [fn(x) for fn in self.fns]
        return sum(outputs)

# attention pooling

class PerceiverAttention(nn.Module):
    def __init__(
        self,
        *,
        dim,
        dim_head = 64,
        heads = 8,
        cosine_sim_attn = False
    ):
        super().__init__()
        self.scale = dim_head ** -0.5 if not cosine_sim_attn else 1
        self.cosine_sim_attn = cosine_sim_attn
        self.cosine_sim_scale = 16 if cosine_sim_attn else 1

        self.heads = heads
        inner_dim = dim_head * heads

        self.norm = nn.LayerNorm(dim)
        self.norm_latents = nn.LayerNorm(dim)

        self.to_q = nn.Linear(dim, inner_dim, bias = False)
        self.to_kv = nn.Linear(dim, inner_dim * 2, bias = False)

        self.to_out = nn.Sequential(
            nn.Linear(inner_dim, dim, bias = False),
            nn.LayerNorm(dim)
        )

    def forward(self, x, latents, mask = None):
        x = self.norm(x)
        latents = self.norm_latents(latents)

        b, h = x.shape[0], self.heads

        q = self.to_q(latents)

        # the paper differs from Perceiver in which they also concat the key / values derived from the latents to be attended to
        kv_input = torch.cat((x, latents), dim = -2)
        k, v = self.to_kv(kv_input).chunk(2, dim = -1)

        q, k, v = rearrange_many((q, k, v), 'b n (h d) -> b h n d', h = h)

        q = q * self.scale

        # cosine sim attention

        if self.cosine_sim_attn:
            q, k = map(l2norm, (q, k))

        # similarities and masking

        sim = einsum('... i d, ... j d  -> ... i j', q, k) * self.cosine_sim_scale

        if exists(mask):
            max_neg_value = -torch.finfo(sim.dtype).max
            mask = F.pad(mask, (0, latents.shape[-2]), value = True)
            mask = rearrange(mask, 'b j -> b 1 1 j')
            sim = sim.masked_fill(~mask, max_neg_value)

        # attention

        attn = sim.softmax(dim = -1, dtype = torch.float32)
        attn = attn.to(sim.dtype)

        out = einsum('... i j, ... j d -> ... i d', attn, v)
        out = rearrange(out, 'b h n d -> b n (h d)', h = h)
        return self.to_out(out)

class PerceiverResampler(nn.Module):
    def __init__(
        self,
        *,
        dim,
        depth,
        dim_head = 64,
        heads = 8,
        num_latents = 64,
        num_latents_mean_pooled = 4, # number of latents derived from mean pooled representation of the sequence
        max_seq_len = 512,
        ff_mult = 4,
        cosine_sim_attn = False
    ):
        super().__init__()
        self.pos_emb = nn.Embedding(max_seq_len, dim)

        self.latents = nn.Parameter(torch.randn(num_latents, dim))

        self.to_latents_from_mean_pooled_seq = None

        if num_latents_mean_pooled > 0:
            self.to_latents_from_mean_pooled_seq = nn.Sequential(
                LayerNorm(dim),
                nn.Linear(dim, dim * num_latents_mean_pooled),
                Rearrange('b (n d) -> b n d', n = num_latents_mean_pooled)
            )

        self.layers = nn.ModuleList([])
        for _ in range(depth):
            self.layers.append(nn.ModuleList([
                PerceiverAttention(dim = dim, dim_head = dim_head, heads = heads, cosine_sim_attn = cosine_sim_attn),
                FeedForward(dim = dim, mult = ff_mult)
            ]))

    def forward(self, x, mask = None):
        n, device = x.shape[1], x.device
        pos_emb = self.pos_emb(torch.arange(n, device = device))

        x_with_pos = x + pos_emb

        latents = repeat(self.latents, 'n d -> b n d', b = x.shape[0])

        if exists(self.to_latents_from_mean_pooled_seq):
            meanpooled_seq = masked_mean(x, dim = 1, mask = torch.ones(x.shape[:2], device = x.device, dtype = torch.bool))
            meanpooled_latents = self.to_latents_from_mean_pooled_seq(meanpooled_seq)
            latents = torch.cat((meanpooled_latents, latents), dim = -2)

        for attn, ff in self.layers:
            latents = attn(x_with_pos, latents, mask = mask) + latents
            latents = ff(latents) + latents

        return latents

# attention

class Attention(nn.Module):
    def __init__(
        self,
        dim,
        *,
        dim_head = 64,
        heads = 8,
        context_dim = None,
        cosine_sim_attn = False
    ):
        super().__init__()
        self.scale = dim_head ** -0.5 if not cosine_sim_attn else 1.
        self.cosine_sim_attn = cosine_sim_attn
        self.cosine_sim_scale = 16 if cosine_sim_attn else 1

        self.heads = heads
        inner_dim = dim_head * heads

        self.norm = LayerNorm(dim)

        self.null_kv = nn.Parameter(torch.randn(2, dim_head))
        self.to_q = nn.Linear(dim, inner_dim, bias = False)
        self.to_kv = nn.Linear(dim, dim_head * 2, bias = False)

        self.to_context = nn.Sequential(nn.LayerNorm(context_dim), nn.Linear(context_dim, dim_head * 2)) if exists(context_dim) else None

        self.to_out = nn.Sequential(
            nn.Linear(inner_dim, dim, bias = False),
            LayerNorm(dim)
        )

    def forward(self, x, context = None, mask = None, attn_bias = None):
        b, n, device = *x.shape[:2], x.device

        x = self.norm(x)

        q, k, v = (self.to_q(x), *self.to_kv(x).chunk(2, dim = -1))

        q = rearrange(q, 'b n (h d) -> b h n d', h = self.heads)
        q = q * self.scale

        # add null key / value for classifier free guidance in prior net

        nk, nv = repeat_many(self.null_kv.unbind(dim = -2), 'd -> b 1 d', b = b)
        k = torch.cat((nk, k), dim = -2)
        v = torch.cat((nv, v), dim = -2)

        # add text conditioning, if present

        if exists(context):
            assert exists(self.to_context)
            ck, cv = self.to_context(context).chunk(2, dim = -1)
            k = torch.cat((ck, k), dim = -2)
            v = torch.cat((cv, v), dim = -2)

        # cosine sim attention

        if self.cosine_sim_attn:
            q, k = map(l2norm, (q, k))

        # calculate query / key similarities

        sim = einsum('b h i d, b j d -> b h i j', q, k) * self.cosine_sim_scale

        # relative positional encoding (T5 style)

        if exists(attn_bias):
            sim = sim + attn_bias

        # masking

        max_neg_value = -torch.finfo(sim.dtype).max

        if exists(mask):
            mask = F.pad(mask, (1, 0), value = True)
            mask = rearrange(mask, 'b j -> b 1 1 j')
            sim = sim.masked_fill(~mask, max_neg_value)

        # attention

        attn = sim.softmax(dim = -1, dtype = torch.float32)
        attn = attn.to(sim.dtype)

        # aggregate values

        out = einsum('b h i j, b j d -> b h i d', attn, v)

        out = rearrange(out, 'b h n d -> b n (h d)')
        return self.to_out(out)

# decoder

def Upsample(dim, dim_out = None):
    dim_out = default(dim_out, dim)

    return nn.Sequential(
        nn.Upsample(scale_factor = 2, mode = 'nearest'),
        nn.Conv2d(dim, dim_out, 3, padding = 1)
    )

class PixelShuffleUpsample(nn.Module):
    """
    code shared by @MalumaDev at DALLE2-pytorch for addressing checkboard artifacts
    https://arxiv.org/ftp/arxiv/papers/1707/1707.02937.pdf
    """
    def __init__(self, dim, dim_out = None):
        super().__init__()
        dim_out = default(dim_out, dim)
        conv = nn.Conv2d(dim, dim_out * 4, 1)

        self.net = nn.Sequential(
            conv,
            nn.SiLU(),
            nn.PixelShuffle(2)
        )

        self.init_conv_(conv)

    def init_conv_(self, conv):
        o, i, h, w = conv.weight.shape
        conv_weight = torch.empty(o // 4, i, h, w)
        nn.init.kaiming_uniform_(conv_weight)
        conv_weight = repeat(conv_weight, 'o ... -> (o 4) ...')

        conv.weight.data.copy_(conv_weight)
        nn.init.zeros_(conv.bias.data)

    def forward(self, x):
        return self.net(x)

def Downsample(dim, dim_out = None):
    # https://arxiv.org/abs/2208.03641 shows this is the most optimal way to downsample
    # named SP-conv in the paper, but basically a pixel unshuffle
    dim_out = default(dim_out, dim)
    return nn.Sequential(
        Rearrange('b c (h s1) (w s2) -> b (c s1 s2) h w', s1 = 2, s2 = 2),
        nn.Conv2d(dim * 4, dim_out, 1)
    )

class SinusoidalPosEmb(nn.Module):
    def __init__(self, dim):
        super().__init__()
        self.dim = dim

    def forward(self, x):
        half_dim = self.dim // 2
        emb = math.log(10000) / (half_dim - 1)
        emb = torch.exp(torch.arange(half_dim, device = x.device) * -emb)
        emb = rearrange(x, 'i -> i 1') * rearrange(emb, 'j -> 1 j')
        return torch.cat((emb.sin(), emb.cos()), dim = -1)

class LearnedSinusoidalPosEmb(nn.Module):
    """ following @crowsonkb 's lead with learned sinusoidal pos emb """
    """ https://github.com/crowsonkb/v-diffusion-jax/blob/master/diffusion/models/danbooru_128.py#L8 """

    def __init__(self, dim):
        super().__init__()
        assert (dim % 2) == 0
        half_dim = dim // 2
        self.weights = nn.Parameter(torch.randn(half_dim))

    def forward(self, x):
        x = rearrange(x, 'b -> b 1')
        freqs = x * rearrange(self.weights, 'd -> 1 d') * 2 * math.pi
        fouriered = torch.cat((freqs.sin(), freqs.cos()), dim = -1)
        fouriered = torch.cat((x, fouriered), dim = -1)
        return fouriered

class Block(nn.Module):
    def __init__(
        self,
        dim,
        dim_out,
        groups = 8,
        norm = True
    ):
        super().__init__()
        self.groupnorm = nn.GroupNorm(groups, dim) if norm else Identity()
        self.activation = nn.SiLU()
        self.project = nn.Conv2d(dim, dim_out, 3, padding = 1)

    def forward(self, x, scale_shift = None):
        x = self.groupnorm(x)

        if exists(scale_shift):
            scale, shift = scale_shift
            x = x * (scale + 1) + shift

        x = self.activation(x)
        return self.project(x)

class ResnetBlock(nn.Module):
    def __init__(
        self,
        dim,
        dim_out,
        *,
        cond_dim = None,
        time_cond_dim = None,
        groups = 8,
        linear_attn = False,
        use_gca = False,
        squeeze_excite = False,
        **attn_kwargs
    ):
        super().__init__()

        self.time_mlp = None

        if exists(time_cond_dim):
            self.time_mlp = nn.Sequential(
                nn.SiLU(),
                nn.Linear(time_cond_dim, dim_out * 2)
            )

        self.cross_attn = None

        if exists(cond_dim):
            attn_klass = CrossAttention if not linear_attn else LinearCrossAttention

            self.cross_attn = attn_klass(
                dim = dim_out,
                context_dim = cond_dim,
                **attn_kwargs
            )

        self.block1 = Block(dim, dim_out, groups = groups)
        self.block2 = Block(dim_out, dim_out, groups = groups)

        self.gca = GlobalContext(dim_in = dim_out, dim_out = dim_out) if use_gca else Always(1)

        self.res_conv = nn.Conv2d(dim, dim_out, 1) if dim != dim_out else Identity()


    def forward(self, x, time_emb = None, cond = None):

        scale_shift = None
        if exists(self.time_mlp) and exists(time_emb):
            time_emb = self.time_mlp(time_emb)
            time_emb = rearrange(time_emb, 'b c -> b c 1 1')
            scale_shift = time_emb.chunk(2, dim = 1)

        h = self.block1(x)

        if exists(self.cross_attn):
            assert exists(cond)
            h = rearrange(h, 'b c h w -> b h w c')
            h, ps = pack([h], 'b * c')
            h = self.cross_attn(h, context = cond) + h
            h, = unpack(h, ps, 'b * c')
            h = rearrange(h, 'b h w c -> b c h w')

        h = self.block2(h, scale_shift = scale_shift)

        h = h * self.gca(h)

        return h + self.res_conv(x)

class CrossAttention(nn.Module):
    def __init__(
        self,
        dim,
        *,
        context_dim = None,
        dim_head = 64,
        heads = 8,
        norm_context = False,
        cosine_sim_attn = False
    ):
        super().__init__()
        self.scale = dim_head ** -0.5 if not cosine_sim_attn else 1.
        self.cosine_sim_attn = cosine_sim_attn
        self.cosine_sim_scale = 16 if cosine_sim_attn else 1

        self.heads = heads
        inner_dim = dim_head * heads

        context_dim = default(context_dim, dim)

        self.norm = LayerNorm(dim)
        self.norm_context = LayerNorm(context_dim) if norm_context else Identity()

        self.null_kv = nn.Parameter(torch.randn(2, dim_head))
        self.to_q = nn.Linear(dim, inner_dim, bias = False)
        self.to_kv = nn.Linear(context_dim, inner_dim * 2, bias = False)

        self.to_out = nn.Sequential(
            nn.Linear(inner_dim, dim, bias = False),
            LayerNorm(dim)
        )

    def forward(self, x, context, mask = None):
        b, n, device = *x.shape[:2], x.device

        x = self.norm(x)
        context = self.norm_context(context)

        q, k, v = (self.to_q(x), *self.to_kv(context).chunk(2, dim = -1))

        q, k, v = rearrange_many((q, k, v), 'b n (h d) -> b h n d', h = self.heads)

        # add null key / value for classifier free guidance in prior net

        nk, nv = repeat_many(self.null_kv.unbind(dim = -2), 'd -> b h 1 d', h = self.heads,  b = b)

        k = torch.cat((nk, k), dim = -2)
        v = torch.cat((nv, v), dim = -2)

        q = q * self.scale

        # cosine sim attention

        if self.cosine_sim_attn:
            q, k = map(l2norm, (q, k))

        # similarities

        sim = einsum('b h i d, b h j d -> b h i j', q, k) * self.cosine_sim_scale

        # masking

        max_neg_value = -torch.finfo(sim.dtype).max

        if exists(mask):
            mask = F.pad(mask, (1, 0), value = True)
            mask = rearrange(mask, 'b j -> b 1 1 j')
            sim = sim.masked_fill(~mask, max_neg_value)

        attn = sim.softmax(dim = -1, dtype = torch.float32)
        attn = attn.to(sim.dtype)

        out = einsum('b h i j, b h j d -> b h i d', attn, v)
        out = rearrange(out, 'b h n d -> b n (h d)')
        return self.to_out(out)

class LinearCrossAttention(CrossAttention):
    def forward(self, x, context, mask = None):
        b, n, device = *x.shape[:2], x.device

        x = self.norm(x)
        context = self.norm_context(context)

        q, k, v = (self.to_q(x), *self.to_kv(context).chunk(2, dim = -1))

        q, k, v = rearrange_many((q, k, v), 'b n (h d) -> (b h) n d', h = self.heads)

        # add null key / value for classifier free guidance in prior net

        nk, nv = repeat_many(self.null_kv.unbind(dim = -2), 'd -> (b h) 1 d', h = self.heads,  b = b)

        k = torch.cat((nk, k), dim = -2)
        v = torch.cat((nv, v), dim = -2)

        # masking

        max_neg_value = -torch.finfo(x.dtype).max

        if exists(mask):
            mask = F.pad(mask, (1, 0), value = True)
            mask = rearrange(mask, 'b n -> b n 1')
            k = k.masked_fill(~mask, max_neg_value)
            v = v.masked_fill(~mask, 0.)

        # linear attention

        q = q.softmax(dim = -1)
        k = k.softmax(dim = -2)

        q = q * self.scale

        context = einsum('b n d, b n e -> b d e', k, v)
        out = einsum('b n d, b d e -> b n e', q, context)
        out = rearrange(out, '(b h) n d -> b n (h d)', h = self.heads)
        return self.to_out(out)

class LinearAttention(nn.Module):
    def __init__(
        self,
        dim,
        dim_head = 32,
        heads = 8,
        dropout = 0.05,
        context_dim = None,
        **kwargs
    ):
        super().__init__()
        self.scale = dim_head ** -0.5
        self.heads = heads
        inner_dim = dim_head * heads
        self.norm = ChanLayerNorm(dim)

        self.nonlin = nn.SiLU()

        self.to_q = nn.Sequential(
            nn.Dropout(dropout),
            nn.Conv2d(dim, inner_dim, 1, bias = False),
            nn.Conv2d(inner_dim, inner_dim, 3, bias = False, padding = 1, groups = inner_dim)
        )

        self.to_k = nn.Sequential(
            nn.Dropout(dropout),
            nn.Conv2d(dim, inner_dim, 1, bias = False),
            nn.Conv2d(inner_dim, inner_dim, 3, bias = False, padding = 1, groups = inner_dim)
        )

        self.to_v = nn.Sequential(
            nn.Dropout(dropout),
            nn.Conv2d(dim, inner_dim, 1, bias = False),
            nn.Conv2d(inner_dim, inner_dim, 3, bias = False, padding = 1, groups = inner_dim)
        )

        self.to_context = nn.Sequential(nn.LayerNorm(context_dim), nn.Linear(context_dim, inner_dim * 2, bias = False)) if exists(context_dim) else None

        self.to_out = nn.Sequential(
            nn.Conv2d(inner_dim, dim, 1, bias = False),
            ChanLayerNorm(dim)
        )

    def forward(self, fmap, context = None):
        h, x, y = self.heads, *fmap.shape[-2:]

        fmap = self.norm(fmap)
        q, k, v = map(lambda fn: fn(fmap), (self.to_q, self.to_k, self.to_v))
        q, k, v = rearrange_many((q, k, v), 'b (h c) x y -> (b h) (x y) c', h = h)

        if exists(context):
            assert exists(self.to_context)
            ck, cv = self.to_context(context).chunk(2, dim = -1)
            ck, cv = rearrange_many((ck, cv), 'b n (h d) -> (b h) n d', h = h)
            k = torch.cat((k, ck), dim = -2)
            v = torch.cat((v, cv), dim = -2)

        q = q.softmax(dim = -1)
        k = k.softmax(dim = -2)

        q = q * self.scale

        context = einsum('b n d, b n e -> b d e', k, v)
        out = einsum('b n d, b d e -> b n e', q, context)
        out = rearrange(out, '(b h) (x y) d -> b (h d) x y', h = h, x = x, y = y)

        out = self.nonlin(out)
        return self.to_out(out)

class GlobalContext(nn.Module):
    """ basically a superior form of squeeze-excitation that is attention-esque """

    def __init__(
        self,
        *,
        dim_in,
        dim_out
    ):
        super().__init__()
        self.to_k = nn.Conv2d(dim_in, 1, 1)
        hidden_dim = max(3, dim_out // 2)

        self.net = nn.Sequential(
            nn.Conv2d(dim_in, hidden_dim, 1),
            nn.SiLU(),
            nn.Conv2d(hidden_dim, dim_out, 1),
            nn.Sigmoid()
        )

    def forward(self, x):
        context = self.to_k(x)
        x, context = rearrange_many((x, context), 'b n ... -> b n (...)')
        out = einsum('b i n, b c n -> b c i', context.softmax(dim = -1), x)
        out = rearrange(out, '... -> ... 1')
        return self.net(out)

def FeedForward(dim, mult = 2):
    hidden_dim = int(dim * mult)
    return nn.Sequential(
        LayerNorm(dim),
        nn.Linear(dim, hidden_dim, bias = False),
        nn.GELU(),
        LayerNorm(hidden_dim),
        nn.Linear(hidden_dim, dim, bias = False)
    )

def ChanFeedForward(dim, mult = 2):  # in paper, it seems for self attention layers they did feedforwards with twice channel width
    hidden_dim = int(dim * mult)
    return nn.Sequential(
        ChanLayerNorm(dim),
        nn.Conv2d(dim, hidden_dim, 1, bias = False),
        nn.GELU(),
        ChanLayerNorm(hidden_dim),
        nn.Conv2d(hidden_dim, dim, 1, bias = False)
    )

class TransformerBlock(nn.Module):
    def __init__(
        self,
        dim,
        *,
        depth = 1,
        heads = 8,
        dim_head = 32,
        ff_mult = 2,
        context_dim = None,
        cosine_sim_attn = False
    ):
        super().__init__()
        self.layers = nn.ModuleList([])

        for _ in range(depth):
            self.layers.append(nn.ModuleList([
                Attention(dim = dim, heads = heads, dim_head = dim_head, context_dim = context_dim, cosine_sim_attn = cosine_sim_attn),
                FeedForward(dim = dim, mult = ff_mult)
            ]))

    def forward(self, x, context = None):
        x = rearrange(x, 'b c h w -> b h w c')
        x, ps = pack([x], 'b * c')

        for attn, ff in self.layers:
            x = attn(x, context = context) + x
            x = ff(x) + x

        x, = unpack(x, ps, 'b * c')
        x = rearrange(x, 'b h w c -> b c h w')
        return x

class LinearAttentionTransformerBlock(nn.Module):
    def __init__(
        self,
        dim,
        *,
        depth = 1,
        heads = 8,
        dim_head = 32,
        ff_mult = 2,
        context_dim = None,
        **kwargs
    ):
        super().__init__()
        self.layers = nn.ModuleList([])

        for _ in range(depth):
            self.layers.append(nn.ModuleList([
                LinearAttention(dim = dim, heads = heads, dim_head = dim_head, context_dim = context_dim),
                ChanFeedForward(dim = dim, mult = ff_mult)
            ]))

    def forward(self, x, context = None):
        for attn, ff in self.layers:
            x = attn(x, context = context) + x
            x = ff(x) + x
        return x

class CrossEmbedLayer(nn.Module):
    def __init__(
        self,
        dim_in,
        kernel_sizes,
        dim_out = None,
        stride = 2
    ):
        super().__init__()
        assert all([*map(lambda t: (t % 2) == (stride % 2), kernel_sizes)])
        dim_out = default(dim_out, dim_in)

        kernel_sizes = sorted(kernel_sizes)
        num_scales = len(kernel_sizes)

        # calculate the dimension at each scale
        dim_scales = [int(dim_out / (2 ** i)) for i in range(1, num_scales)]
        dim_scales = [*dim_scales, dim_out - sum(dim_scales)]

        self.convs = nn.ModuleList([])
        for kernel, dim_scale in zip(kernel_sizes, dim_scales):
            self.convs.append(nn.Conv2d(dim_in, dim_scale, kernel, stride = stride, padding = (kernel - stride) // 2))

    def forward(self, x):
        fmaps = tuple(map(lambda conv: conv(x), self.convs))
        return torch.cat(fmaps, dim = 1)

class UpsampleCombiner(nn.Module):
    def __init__(
        self,
        dim,
        *,
        enabled = False,
        dim_ins = tuple(),
        dim_outs = tuple()
    ):
        super().__init__()
        dim_outs = cast_tuple(dim_outs, len(dim_ins))
        assert len(dim_ins) == len(dim_outs)

        self.enabled = enabled

        if not self.enabled:
            self.dim_out = dim
            return

        self.fmap_convs = nn.ModuleList([Block(dim_in, dim_out) for dim_in, dim_out in zip(dim_ins, dim_outs)])
        self.dim_out = dim + (sum(dim_outs) if len(dim_outs) > 0 else 0)

    def forward(self, x, fmaps = None):
        target_size = x.shape[-1]

        fmaps = default(fmaps, tuple())

        if not self.enabled or len(fmaps) == 0 or len(self.fmap_convs) == 0:
            return x

        fmaps = [resize_image_to(fmap, target_size) for fmap in fmaps]
        outs = [conv(fmap) for fmap, conv in zip(fmaps, self.fmap_convs)]
        return torch.cat((x, *outs), dim = 1)

class Unet(nn.Module):
    def __init__(
        self,
        *,
        dim,
        image_embed_dim = 1024,
        text_embed_dim = get_encoded_dim(DEFAULT_T5_NAME),
        num_resnet_blocks = 1,
        cond_dim = None,
        num_image_tokens = 4,
        num_time_tokens = 2,
        learned_sinu_pos_emb_dim = 16,
        out_dim = None,
        dim_mults=(1, 2, 4, 8),
        cond_images_channels = 0,
        channels = 3,
        channels_out = None,
        attn_dim_head = 64,
        attn_heads = 8,
        ff_mult = 2.,
        lowres_cond = False,                # for cascading diffusion - https://cascaded-diffusion.github.io/
        layer_attns = True,
        layer_attns_depth = 1,
        layer_mid_attns_depth = 1,
        layer_attns_add_text_cond = True,   # whether to condition the self-attention blocks with the text embeddings, as described in Appendix D.3.1
        attend_at_middle = True,            # whether to have a layer of attention at the bottleneck (can turn off for higher resolution in cascading DDPM, before bringing in efficient attention)
        layer_cross_attns = True,
        use_linear_attn = False,
        use_linear_cross_attn = False,
        cond_on_text = True,
        max_text_len = 256,
        init_dim = None,
        resnet_groups = 8,
        init_conv_kernel_size = 7,          # kernel size of initial conv, if not using cross embed
        init_cross_embed = True,
        init_cross_embed_kernel_sizes = (3, 7, 15),
        cross_embed_downsample = False,
        cross_embed_downsample_kernel_sizes = (2, 4),
        attn_pool_text = True,
        attn_pool_num_latents = 32,
        dropout = 0.,
        memory_efficient = False,
        init_conv_to_final_conv_residual = False,
        use_global_context_attn = True,
        scale_skip_connection = True,
        final_resnet_block = True,
        final_conv_kernel_size = 3,
        cosine_sim_attn = False,
        self_cond = False,
        resize_mode = 'nearest',
        combine_upsample_fmaps = False,      # combine feature maps from all upsample blocks, used in unet squared successfully
        pixel_shuffle_upsample = True,       # may address checkboard artifacts
    ):
        super().__init__()

        # guide researchers

        assert attn_heads > 1, 'you need to have more than 1 attention head, ideally at least 4 or 8'

        if dim < 128:
            print_once('The base dimension of your u-net should ideally be no smaller than 128, as recommended by a professional DDPM trainer https://nonint.com/2022/05/04/friends-dont-let-friends-train-small-diffusion-models/')

        # save locals to take care of some hyperparameters for cascading DDPM

        self._locals = locals()
        self._locals.pop('self', None)
        self._locals.pop('__class__', None)

        # determine dimensions

        self.channels = channels
        self.channels_out = default(channels_out, channels)

        # (1) in cascading diffusion, one concats the low resolution image, blurred, for conditioning the higher resolution synthesis
        # (2) in self conditioning, one appends the predict x0 (x_start)
        init_channels = channels * (1 + int(lowres_cond) + int(self_cond))
        init_dim = default(init_dim, dim)

        self.self_cond = self_cond

        # optional image conditioning

        self.has_cond_image = cond_images_channels > 0
        self.cond_images_channels = cond_images_channels

        init_channels += cond_images_channels

        # initial convolution

        self.init_conv = CrossEmbedLayer(init_channels, dim_out = init_dim, kernel_sizes = init_cross_embed_kernel_sizes, stride = 1) if init_cross_embed else nn.Conv2d(init_channels, init_dim, init_conv_kernel_size, padding = init_conv_kernel_size // 2)

        dims = [init_dim, *map(lambda m: dim * m, dim_mults)]
        in_out = list(zip(dims[:-1], dims[1:]))

        # time conditioning

        cond_dim = default(cond_dim, dim)
        time_cond_dim = dim * 4 * (2 if lowres_cond else 1)

        # embedding time for log(snr) noise from continuous version

        sinu_pos_emb = LearnedSinusoidalPosEmb(learned_sinu_pos_emb_dim)
        sinu_pos_emb_input_dim = learned_sinu_pos_emb_dim + 1

        self.to_time_hiddens = nn.Sequential(
            sinu_pos_emb,
            nn.Linear(sinu_pos_emb_input_dim, time_cond_dim),
            nn.SiLU()
        )

        self.to_time_cond = nn.Sequential(
            nn.Linear(time_cond_dim, time_cond_dim)
        )

        # project to time tokens as well as time hiddens

        self.to_time_tokens = nn.Sequential(
            nn.Linear(time_cond_dim, cond_dim * num_time_tokens),
            Rearrange('b (r d) -> b r d', r = num_time_tokens)
        )

        # low res aug noise conditioning

        self.lowres_cond = lowres_cond

        if lowres_cond:
            self.to_lowres_time_hiddens = nn.Sequential(
                LearnedSinusoidalPosEmb(learned_sinu_pos_emb_dim),
                nn.Linear(learned_sinu_pos_emb_dim + 1, time_cond_dim),
                nn.SiLU()
            )

            self.to_lowres_time_cond = nn.Sequential(
                nn.Linear(time_cond_dim, time_cond_dim)
            )

            self.to_lowres_time_tokens = nn.Sequential(
                nn.Linear(time_cond_dim, cond_dim * num_time_tokens),
                Rearrange('b (r d) -> b r d', r = num_time_tokens)
            )

        # normalizations

        self.norm_cond = nn.LayerNorm(cond_dim)

        # text encoding conditioning (optional)

        self.text_to_cond = None

        if cond_on_text:
            assert exists(text_embed_dim), 'text_embed_dim must be given to the unet if cond_on_text is True'
            self.text_to_cond = nn.Linear(text_embed_dim, cond_dim)

        # finer control over whether to condition on text encodings

        self.cond_on_text = cond_on_text

        # attention pooling

        self.attn_pool = PerceiverResampler(dim = cond_dim, depth = 2, dim_head = attn_dim_head, heads = attn_heads, num_latents = attn_pool_num_latents, cosine_sim_attn = cosine_sim_attn) if attn_pool_text else None

        # for classifier free guidance

        self.max_text_len = max_text_len

        self.null_text_embed = nn.Parameter(torch.randn(1, max_text_len, cond_dim))
        self.null_text_hidden = nn.Parameter(torch.randn(1, time_cond_dim))

        # for non-attention based text conditioning at all points in the network where time is also conditioned

        self.to_text_non_attn_cond = None

        if cond_on_text:
            self.to_text_non_attn_cond = nn.Sequential(
                nn.LayerNorm(cond_dim),
                nn.Linear(cond_dim, time_cond_dim),
                nn.SiLU(),
                nn.Linear(time_cond_dim, time_cond_dim)
            )

        # attention related params

        attn_kwargs = dict(heads = attn_heads, dim_head = attn_dim_head, cosine_sim_attn = cosine_sim_attn)

        num_layers = len(in_out)

        # resnet block klass

        num_resnet_blocks = cast_tuple(num_resnet_blocks, num_layers)
        resnet_groups = cast_tuple(resnet_groups, num_layers)

        resnet_klass = partial(ResnetBlock, **attn_kwargs)

        layer_attns = cast_tuple(layer_attns, num_layers)
        layer_attns_depth = cast_tuple(layer_attns_depth, num_layers)
        layer_cross_attns = cast_tuple(layer_cross_attns, num_layers)

        use_linear_attn = cast_tuple(use_linear_attn, num_layers)
        use_linear_cross_attn = cast_tuple(use_linear_cross_attn, num_layers)

        assert all([layers == num_layers for layers in list(map(len, (resnet_groups, layer_attns, layer_cross_attns)))])

        # downsample klass

        downsample_klass = Downsample

        if cross_embed_downsample:
            downsample_klass = partial(CrossEmbedLayer, kernel_sizes = cross_embed_downsample_kernel_sizes)

        # initial resnet block (for memory efficient unet)

        self.init_resnet_block = resnet_klass(init_dim, init_dim, time_cond_dim = time_cond_dim, groups = resnet_groups[0], use_gca = use_global_context_attn) if memory_efficient else None

        # scale for resnet skip connections

        self.skip_connect_scale = 1. if not scale_skip_connection else (2 ** -0.5)

        # layers

        self.downs = nn.ModuleList([])
        self.ups = nn.ModuleList([])
        num_resolutions = len(in_out)

        layer_params = [num_resnet_blocks, resnet_groups, layer_attns, layer_attns_depth, layer_cross_attns, use_linear_attn, use_linear_cross_attn]
        reversed_layer_params = list(map(reversed, layer_params))

        # downsampling layers

        skip_connect_dims = [] # keep track of skip connection dimensions

        for ind, ((dim_in, dim_out), layer_num_resnet_blocks, groups, layer_attn, layer_attn_depth, layer_cross_attn, layer_use_linear_attn, layer_use_linear_cross_attn) in enumerate(zip(in_out, *layer_params)):
            is_last = ind >= (num_resolutions - 1)

            layer_cond_dim = cond_dim if layer_cross_attn or layer_use_linear_cross_attn else None

            if layer_attn:
                transformer_block_klass = TransformerBlock
            elif layer_use_linear_attn:
                transformer_block_klass = LinearAttentionTransformerBlock
            else:
                transformer_block_klass = Identity

            current_dim = dim_in

            # whether to pre-downsample, from memory efficient unet

            pre_downsample = None

            if memory_efficient:
                pre_downsample = downsample_klass(dim_in, dim_out)
                current_dim = dim_out

            skip_connect_dims.append(current_dim)

            # whether to do post-downsample, for non-memory efficient unet

            post_downsample = None
            if not memory_efficient:
                post_downsample = downsample_klass(current_dim, dim_out) if not is_last else Parallel(nn.Conv2d(dim_in, dim_out, 3, padding = 1), nn.Conv2d(dim_in, dim_out, 1))

            self.downs.append(nn.ModuleList([
                pre_downsample,
                resnet_klass(current_dim, current_dim, cond_dim = layer_cond_dim, linear_attn = layer_use_linear_cross_attn, time_cond_dim = time_cond_dim, groups = groups),
                nn.ModuleList([ResnetBlock(current_dim, current_dim, time_cond_dim = time_cond_dim, groups = groups, use_gca = use_global_context_attn) for _ in range(layer_num_resnet_blocks)]),
                transformer_block_klass(dim = current_dim, depth = layer_attn_depth, ff_mult = ff_mult, context_dim = cond_dim, **attn_kwargs),
                post_downsample
            ]))

        # middle layers

        mid_dim = dims[-1]

        self.mid_block1 = ResnetBlock(mid_dim, mid_dim, cond_dim = cond_dim, time_cond_dim = time_cond_dim, groups = resnet_groups[-1])
        self.mid_attn = TransformerBlock(mid_dim, depth = layer_mid_attns_depth, **attn_kwargs) if attend_at_middle else None
        self.mid_block2 = ResnetBlock(mid_dim, mid_dim, cond_dim = cond_dim, time_cond_dim = time_cond_dim, groups = resnet_groups[-1])

        # upsample klass

        upsample_klass = Upsample if not pixel_shuffle_upsample else PixelShuffleUpsample

        # upsampling layers

        upsample_fmap_dims = []

        for ind, ((dim_in, dim_out), layer_num_resnet_blocks, groups, layer_attn, layer_attn_depth, layer_cross_attn, layer_use_linear_attn, layer_use_linear_cross_attn) in enumerate(zip(reversed(in_out), *reversed_layer_params)):
            is_last = ind == (len(in_out) - 1)

            layer_cond_dim = cond_dim if layer_cross_attn or layer_use_linear_cross_attn else None

            if layer_attn:
                transformer_block_klass = TransformerBlock
            elif layer_use_linear_attn:
                transformer_block_klass = LinearAttentionTransformerBlock
            else:
                transformer_block_klass = Identity

            skip_connect_dim = skip_connect_dims.pop()

            upsample_fmap_dims.append(dim_out)

            self.ups.append(nn.ModuleList([
                resnet_klass(dim_out + skip_connect_dim, dim_out, cond_dim = layer_cond_dim, linear_attn = layer_use_linear_cross_attn, time_cond_dim = time_cond_dim, groups = groups),
                nn.ModuleList([ResnetBlock(dim_out + skip_connect_dim, dim_out, time_cond_dim = time_cond_dim, groups = groups, use_gca = use_global_context_attn) for _ in range(layer_num_resnet_blocks)]),
                transformer_block_klass(dim = dim_out, depth = layer_attn_depth, ff_mult = ff_mult, context_dim = cond_dim, **attn_kwargs),
                upsample_klass(dim_out, dim_in) if not is_last or memory_efficient else Identity()
            ]))

        # whether to combine feature maps from all upsample blocks before final resnet block out

        self.upsample_combiner = UpsampleCombiner(
            dim = dim,
            enabled = combine_upsample_fmaps,
            dim_ins = upsample_fmap_dims,
            dim_outs = dim
        )

        # whether to do a final residual from initial conv to the final resnet block out

        self.init_conv_to_final_conv_residual = init_conv_to_final_conv_residual
        final_conv_dim = self.upsample_combiner.dim_out + (dim if init_conv_to_final_conv_residual else 0)

        # final optional resnet block and convolution out

        self.final_res_block = ResnetBlock(final_conv_dim, dim, time_cond_dim = time_cond_dim, groups = resnet_groups[0], use_gca = True) if final_resnet_block else None

        final_conv_dim_in = dim if final_resnet_block else final_conv_dim
        final_conv_dim_in += (channels if lowres_cond else 0)

        self.final_conv = nn.Conv2d(final_conv_dim_in, self.channels_out, final_conv_kernel_size, padding = final_conv_kernel_size // 2)

        zero_init_(self.final_conv)

        # resize mode

        self.resize_mode = resize_mode

    # if the current settings for the unet are not correct
    # for cascading DDPM, then reinit the unet with the right settings
    def cast_model_parameters(
        self,
        *,
        lowres_cond,
        text_embed_dim,
        channels,
        channels_out,
        cond_on_text
    ):
        if lowres_cond == self.lowres_cond and \
            channels == self.channels and \
            cond_on_text == self.cond_on_text and \
            text_embed_dim == self._locals['text_embed_dim'] and \
            channels_out == self.channels_out:
            return self

        updated_kwargs = dict(
            lowres_cond = lowres_cond,
            text_embed_dim = text_embed_dim,
            channels = channels,
            channels_out = channels_out,
            cond_on_text = cond_on_text
        )

        return self.__class__(**{**self._locals, **updated_kwargs})

    # methods for returning the full unet config as well as its parameter state

    def to_config_and_state_dict(self):
        return self._locals, self.state_dict()

    # class method for rehydrating the unet from its config and state dict

    @classmethod
    def from_config_and_state_dict(klass, config, state_dict):
        unet = klass(**config)
        unet.load_state_dict(state_dict)
        return unet

    # methods for persisting unet to disk

    def persist_to_file(self, path):
        path = Path(path)
        path.parents[0].mkdir(exist_ok = True, parents = True)

        config, state_dict = self.to_config_and_state_dict()
        pkg = dict(config = config, state_dict = state_dict)
        torch.save(pkg, str(path))

    # class method for rehydrating the unet from file saved with `persist_to_file`

    @classmethod
    def hydrate_from_file(klass, path):
        path = Path(path)
        assert path.exists()
        pkg = torch.load(str(path))

        assert 'config' in pkg and 'state_dict' in pkg
        config, state_dict = pkg['config'], pkg['state_dict']

        return Unet.from_config_and_state_dict(config, state_dict)

    # forward with classifier free guidance

    def forward_with_cond_scale(
        self,
        *args,
        cond_scale = 1.,
        **kwargs
    ):
        logits = self.forward(*args, **kwargs)

        if cond_scale == 1:
            return logits

        null_logits = self.forward(*args, cond_drop_prob = 1., **kwargs)
        return null_logits + (logits - null_logits) * cond_scale

    def forward(
        self,
        x,
        time,
        *,
        lowres_cond_img = None,
        lowres_noise_times = None,
        text_embeds = None,
        text_mask = None,
        cond_images = None,
        self_cond = None,
        cond_drop_prob = 0.
    ):
        batch_size, device = x.shape[0], x.device

        # condition on self

        if self.self_cond:
            self_cond = default(self_cond, lambda: torch.zeros_like(x))
            x = torch.cat((x, self_cond), dim = 1)

        # add low resolution conditioning, if present

        assert not (self.lowres_cond and not exists(lowres_cond_img)), 'low resolution conditioning image must be present'
        assert not (self.lowres_cond and not exists(lowres_noise_times)), 'low resolution conditioning noise time must be present'

        if exists(lowres_cond_img):
            x = torch.cat((x, lowres_cond_img), dim = 1)

        # condition on input image

        assert not (self.has_cond_image ^ exists(cond_images)), 'you either requested to condition on an image on the unet, but the conditioning image is not supplied, or vice versa'

        if exists(cond_images):
            assert cond_images.shape[1] == self.cond_images_channels, 'the number of channels on the conditioning image you are passing in does not match what you specified on initialiation of the unet'
            cond_images = resize_image_to(cond_images, x.shape[-1], mode = self.resize_mode)
            x = torch.cat((cond_images, x), dim = 1)

        # initial convolution

        x = self.init_conv(x)

        # init conv residual

        if self.init_conv_to_final_conv_residual:
            init_conv_residual = x.clone()

        # time conditioning

        time_hiddens = self.to_time_hiddens(time)

        # derive time tokens

        time_tokens = self.to_time_tokens(time_hiddens)
        t = self.to_time_cond(time_hiddens)

        # add lowres time conditioning to time hiddens
        # and add lowres time tokens along sequence dimension for attention

        if self.lowres_cond:
            lowres_time_hiddens = self.to_lowres_time_hiddens(lowres_noise_times)
            lowres_time_tokens = self.to_lowres_time_tokens(lowres_time_hiddens)
            lowres_t = self.to_lowres_time_cond(lowres_time_hiddens)

            t = t + lowres_t
            time_tokens = torch.cat((time_tokens, lowres_time_tokens), dim = -2)

        # text conditioning

        text_tokens = None

        if exists(text_embeds) and self.cond_on_text:

            # conditional dropout

            text_keep_mask = prob_mask_like((batch_size,), 1 - cond_drop_prob, device = device)

            text_keep_mask_embed = rearrange(text_keep_mask, 'b -> b 1 1')
            text_keep_mask_hidden = rearrange(text_keep_mask, 'b -> b 1')

            # calculate text embeds

            text_tokens = self.text_to_cond(text_embeds)

            text_tokens = text_tokens[:, :self.max_text_len]

            if exists(text_mask):
                text_mask = text_mask[:, :self.max_text_len]

            text_tokens_len = text_tokens.shape[1]
            remainder = self.max_text_len - text_tokens_len

            if remainder > 0:
                text_tokens = F.pad(text_tokens, (0, 0, 0, remainder))

            if exists(text_mask):
                if remainder > 0:
                    text_mask = F.pad(text_mask, (0, remainder), value = False)

                text_mask = rearrange(text_mask, 'b n -> b n 1')
                text_keep_mask_embed = text_mask & text_keep_mask_embed

            null_text_embed = self.null_text_embed.to(text_tokens.dtype) # for some reason pytorch AMP not working

            text_tokens = torch.where(
                text_keep_mask_embed,
                text_tokens,
                null_text_embed
            )

            if exists(self.attn_pool):
                text_tokens = self.attn_pool(text_tokens)

            # extra non-attention conditioning by projecting and then summing text embeddings to time
            # termed as text hiddens

            mean_pooled_text_tokens = text_tokens.mean(dim = -2)

            text_hiddens = self.to_text_non_attn_cond(mean_pooled_text_tokens)

            null_text_hidden = self.null_text_hidden.to(t.dtype)

            text_hiddens = torch.where(
                text_keep_mask_hidden,
                text_hiddens,
                null_text_hidden
            )

            t = t + text_hiddens

        # main conditioning tokens (c)

        c = time_tokens if not exists(text_tokens) else torch.cat((time_tokens, text_tokens), dim = -2)

        # normalize conditioning tokens

        c = self.norm_cond(c)

        # initial resnet block (for memory efficient unet)

        if exists(self.init_resnet_block):
            x = self.init_resnet_block(x, t)

        # go through the layers of the unet, down and up

        hiddens = []

        for pre_downsample, init_block, resnet_blocks, attn_block, post_downsample in self.downs:
            if exists(pre_downsample):
                x = pre_downsample(x)

            x = init_block(x, t, c)

            for resnet_block in resnet_blocks:
                x = resnet_block(x, t)
                hiddens.append(x)

            x = attn_block(x, c)
            hiddens.append(x)

            if exists(post_downsample):
                x = post_downsample(x)

        x = self.mid_block1(x, t, c)

        if exists(self.mid_attn):
            x = self.mid_attn(x)

        x = self.mid_block2(x, t, c)

        add_skip_connection = lambda x: torch.cat((x, hiddens.pop() * self.skip_connect_scale), dim = 1)

        up_hiddens = []

        for init_block, resnet_blocks, attn_block, upsample in self.ups:
            x = add_skip_connection(x)
            x = init_block(x, t, c)

            for resnet_block in resnet_blocks:
                x = add_skip_connection(x)
                x = resnet_block(x, t)

            x = attn_block(x, c)
            up_hiddens.append(x.contiguous())
            x = upsample(x)

        # whether to combine all feature maps from upsample blocks

        x = self.upsample_combiner(x, up_hiddens)

        # final top-most residual if needed

        if self.init_conv_to_final_conv_residual:
            x = torch.cat((x, init_conv_residual), dim = 1)

        if exists(self.final_res_block):
            x = self.final_res_block(x, t)

        if exists(lowres_cond_img):
            x = torch.cat((x, lowres_cond_img), dim = 1)

        return self.final_conv(x)

# null unet

class NullUnet(nn.Module):
    def __init__(self, *args, **kwargs):
        super().__init__()
        self.lowres_cond = False
        self.dummy_parameter = nn.Parameter(torch.tensor([0.]))

    def cast_model_parameters(self, *args, **kwargs):
        return self

    def forward(self, x, *args, **kwargs):
        return x

# predefined unets, with configs lining up with hyperparameters in appendix of paper

class BaseUnet64(Unet):
    def __init__(self, *args, **kwargs):
        default_kwargs = dict(
            dim = 512,
            dim_mults = (1, 2, 3, 4),
            num_resnet_blocks = 3,
            layer_attns = (False, True, True, True),
            layer_cross_attns = (False, True, True, True),
            attn_heads = 8,
            ff_mult = 2.,
            memory_efficient = False
        )
        super().__init__(*args, **{**default_kwargs, **kwargs})

class SRUnet256(Unet):
    def __init__(self, *args, **kwargs):
        default_kwargs = dict(
            dim = 128,
            dim_mults = (1, 2, 4, 8),
            num_resnet_blocks = (2, 4, 8, 8),
            layer_attns = (False, False, False, True),
            layer_cross_attns = (False, False, False, True),
            attn_heads = 8,
            ff_mult = 2.,
            memory_efficient = True
        )
        super().__init__(*args, **{**default_kwargs, **kwargs})

class SRUnet1024(Unet):
    def __init__(self, *args, **kwargs):
        default_kwargs = dict(
            dim = 128,
            dim_mults = (1, 2, 4, 8),
            num_resnet_blocks = (2, 4, 8, 8),
            layer_attns = False,
            layer_cross_attns = (False, False, False, True),
            attn_heads = 8,
            ff_mult = 2.,
            memory_efficient = True
        )
        super().__init__(*args, **{**default_kwargs, **kwargs})

# main imagen ddpm class, which is a cascading DDPM from Ho et al.

class Imagen(nn.Module):
    def __init__(
        self,
        unets,
        *,
        image_sizes,                                # for cascading ddpm, image size at each stage
        text_encoder_name = DEFAULT_T5_NAME,
        text_embed_dim = None,
        channels = 3,
        timesteps = 1000,
        cond_drop_prob = 0.1,
        loss_type = 'l2',
        noise_schedules = 'cosine',
        pred_objectives = 'noise',
        random_crop_sizes = None,
        lowres_noise_schedule = 'linear',
        lowres_sample_noise_level = 0.2,            # in the paper, they present a new trick where they noise the lowres conditioning image, and at sample time, fix it to a certain level (0.1 or 0.3) - the unets are also made to be conditioned on this noise level
        per_sample_random_aug_noise_level = False,  # unclear when conditioning on augmentation noise level, whether each batch element receives a random aug noise value - turning off due to @marunine's find
        condition_on_text = True,
        auto_normalize_img = True,                  # whether to take care of normalizing the image from [0, 1] to [-1, 1] and back automatically - you can turn this off if you want to pass in the [-1, 1] ranged image yourself from the dataloader
        p2_loss_weight_gamma = 0.5,                 # p2 loss weight, from https://arxiv.org/abs/2204.00227 - 0 is equivalent to weight of 1 across time
        p2_loss_weight_k = 1,
        dynamic_thresholding = True,
        dynamic_thresholding_percentile = 0.95,     # unsure what this was based on perusal of paper
        only_train_unet_number = None,
        temporal_downsample_factor = 1,
        resize_mode = 'nearest'
    ):
        super().__init__()

        # loss

        if loss_type == 'l1':
            loss_fn = F.l1_loss
        elif loss_type == 'l2':
            loss_fn = F.mse_loss
        elif loss_type == 'huber':
            loss_fn = F.smooth_l1_loss
        else:
            raise NotImplementedError()

        self.loss_type = loss_type
        self.loss_fn = loss_fn

        # conditioning hparams

        self.condition_on_text = condition_on_text
        self.unconditional = not condition_on_text

        # channels

        self.channels = channels

        # automatically take care of ensuring that first unet is unconditional
        # while the rest of the unets are conditioned on the low resolution image produced by previous unet

        unets = cast_tuple(unets)
        num_unets = len(unets)

        # determine noise schedules per unet

        timesteps = cast_tuple(timesteps, num_unets)

        # make sure noise schedule defaults to 'cosine', 'cosine', and then 'linear' for rest of super-resoluting unets

        noise_schedules = cast_tuple(noise_schedules)
        noise_schedules = pad_tuple_to_length(noise_schedules, 2, 'cosine')
        noise_schedules = pad_tuple_to_length(noise_schedules, num_unets, 'linear')

        # construct noise schedulers

        noise_scheduler_klass = GaussianDiffusionContinuousTimes
        self.noise_schedulers = nn.ModuleList([])

        for timestep, noise_schedule in zip(timesteps, noise_schedules):
            noise_scheduler = noise_scheduler_klass(noise_schedule = noise_schedule, timesteps = timestep)
            self.noise_schedulers.append(noise_scheduler)

        # randomly cropping for upsampler training

        self.random_crop_sizes = cast_tuple(random_crop_sizes, num_unets)
        assert not exists(first(self.random_crop_sizes)), 'you should not need to randomly crop image during training for base unet, only for upsamplers - so pass in `random_crop_sizes = (None, 128, 256)` as example'

        # lowres augmentation noise schedule

        self.lowres_noise_schedule = GaussianDiffusionContinuousTimes(noise_schedule = lowres_noise_schedule)

        # ddpm objectives - predicting noise by default

        self.pred_objectives = cast_tuple(pred_objectives, num_unets)

        # get text encoder

        self.text_encoder_name = text_encoder_name
        self.text_embed_dim = default(text_embed_dim, lambda: get_encoded_dim(text_encoder_name))

        self.encode_text = partial(t5_encode_text, name = text_encoder_name)

        # construct unets

        self.unets = nn.ModuleList([])

        self.unet_being_trained_index = -1 # keeps track of which unet is being trained at the moment
        self.only_train_unet_number = only_train_unet_number

        for ind, one_unet in enumerate(unets):
            assert isinstance(one_unet, (Unet, Unet3D, NullUnet))
            is_first = ind == 0

            one_unet = one_unet.cast_model_parameters(
                lowres_cond = not is_first,
                cond_on_text = self.condition_on_text,
                text_embed_dim = self.text_embed_dim if self.condition_on_text else None,
                channels = self.channels,
                channels_out = self.channels
            )

            self.unets.append(one_unet)

        # unet image sizes

        image_sizes = cast_tuple(image_sizes)
        self.image_sizes = image_sizes

        assert num_unets == len(image_sizes), f'you did not supply the correct number of u-nets ({len(unets)}) for resolutions {image_sizes}'

        self.sample_channels = cast_tuple(self.channels, num_unets)

        # determine whether we are training on images or video

        is_video = any([isinstance(unet, Unet3D) for unet in self.unets])
        self.is_video = is_video

        self.right_pad_dims_to_datatype = partial(rearrange, pattern = ('b -> b 1 1 1' if not is_video else 'b -> b 1 1 1 1'))

        self.resize_to = resize_video_to if is_video else resize_image_to
        self.resize_to = partial(self.resize_to, mode = resize_mode)

        # temporal interpolation

        temporal_downsample_factor = cast_tuple(temporal_downsample_factor, num_unets)
        self.temporal_downsample_factor = temporal_downsample_factor
        assert temporal_downsample_factor[-1] == 1, 'downsample factor of last stage must be 1'
<<<<<<< HEAD
        assert all([left >= right for left, right in zip(temporal_downsample_factor[:-1], temporal_downsample_factor[1:])]), 'temporal downssample factor must be in order of descending'
=======
        assert tuple(sorted(temporal_downsample_factor, reverse = True)) == temporal_downsample_factor, 'temporal downsample factor must be in order of descending'
>>>>>>> f4b4525d

        # cascading ddpm related stuff

        lowres_conditions = tuple(map(lambda t: t.lowres_cond, self.unets))
        assert lowres_conditions == (False, *((True,) * (num_unets - 1))), 'the first unet must be unconditioned (by low resolution image), and the rest of the unets must have `lowres_cond` set to True'

        self.lowres_sample_noise_level = lowres_sample_noise_level
        self.per_sample_random_aug_noise_level = per_sample_random_aug_noise_level

        # classifier free guidance

        self.cond_drop_prob = cond_drop_prob
        self.can_classifier_guidance = cond_drop_prob > 0.

        # normalize and unnormalize image functions

        self.normalize_img = normalize_neg_one_to_one if auto_normalize_img else identity
        self.unnormalize_img = unnormalize_zero_to_one if auto_normalize_img else identity
        self.input_image_range = (0. if auto_normalize_img else -1., 1.)

        # dynamic thresholding

        self.dynamic_thresholding = cast_tuple(dynamic_thresholding, num_unets)
        self.dynamic_thresholding_percentile = dynamic_thresholding_percentile

        # p2 loss weight

        self.p2_loss_weight_k = p2_loss_weight_k
        self.p2_loss_weight_gamma = cast_tuple(p2_loss_weight_gamma, num_unets)

        assert all([(gamma_value <= 2) for gamma_value in self.p2_loss_weight_gamma]), 'in paper, they noticed any gamma greater than 2 is harmful'

        # one temp parameter for keeping track of device

        self.register_buffer('_temp', torch.tensor([0.]), persistent = False)

        # default to device of unets passed in

        self.to(next(self.unets.parameters()).device)

    def force_unconditional_(self):
        self.condition_on_text = False
        self.unconditional = True

        for unet in self.unets:
            unet.cond_on_text = False

    @property
    def device(self):
        return self._temp.device

    def get_unet(self, unet_number):
        assert 0 < unet_number <= len(self.unets)
        index = unet_number - 1

        if isinstance(self.unets, nn.ModuleList):
            unets_list = [unet for unet in self.unets]
            delattr(self, 'unets')
            self.unets = unets_list

        if index != self.unet_being_trained_index:
            for unet_index, unet in enumerate(self.unets):
                unet.to(self.device if unet_index == index else 'cpu')

        self.unet_being_trained_index = index
        return self.unets[index]

    def reset_unets_all_one_device(self, device = None):
        device = default(device, self.device)
        self.unets = nn.ModuleList([*self.unets])
        self.unets.to(device)

        self.unet_being_trained_index = -1

    @contextmanager
    def one_unet_in_gpu(self, unet_number = None, unet = None):
        assert exists(unet_number) ^ exists(unet)

        if exists(unet_number):
            unet = self.unets[unet_number - 1]

        devices = [module_device(unet) for unet in self.unets]
        self.unets.cpu()
        unet.to(self.device)

        yield

        for unet, device in zip(self.unets, devices):
            unet.to(device)

    # overriding state dict functions

    def state_dict(self, *args, **kwargs):
        self.reset_unets_all_one_device()
        return super().state_dict(*args, **kwargs)

    def load_state_dict(self, *args, **kwargs):
        self.reset_unets_all_one_device()
        return super().load_state_dict(*args, **kwargs)

    # gaussian diffusion methods

    def p_mean_variance(
        self,
        unet,
        x,
        t,
        *,
        noise_scheduler,
        text_embeds = None,
        text_mask = None,
        cond_images = None,
        cond_video_frames = None,
        post_cond_video_frames = None,
        lowres_cond_img = None,
        self_cond = None,
        lowres_noise_times = None,
        cond_scale = 1.,
        model_output = None,
        t_next = None,
        pred_objective = 'noise',
        dynamic_threshold = True
    ):
        assert not (cond_scale != 1. and not self.can_classifier_guidance), 'imagen was not trained with conditional dropout, and thus one cannot use classifier free guidance (cond_scale anything other than 1)'

        video_kwargs = dict()
        if self.is_video:
            video_kwargs = dict(
                cond_video_frames = cond_video_frames,
                post_cond_video_frames = post_cond_video_frames,
            )

        pred = default(model_output, lambda: unet.forward_with_cond_scale(
            x,
            noise_scheduler.get_condition(t),
            text_embeds = text_embeds,
            text_mask = text_mask,
            cond_images = cond_images,
            cond_scale = cond_scale,
            lowres_cond_img = lowres_cond_img,
            self_cond = self_cond,
            lowres_noise_times = self.lowres_noise_schedule.get_condition(lowres_noise_times),
            **video_kwargs
        ))

        if pred_objective == 'noise':
            x_start = noise_scheduler.predict_start_from_noise(x, t = t, noise = pred)
        elif pred_objective == 'x_start':
            x_start = pred
        elif pred_objective == 'v':
            x_start = noise_scheduler.predict_start_from_v(x, t = t, v = pred)
        else:
            raise ValueError(f'unknown objective {pred_objective}')

        if dynamic_threshold:
            # following pseudocode in appendix
            # s is the dynamic threshold, determined by percentile of absolute values of reconstructed sample per batch element
            s = torch.quantile(
                rearrange(x_start, 'b ... -> b (...)').abs(),
                self.dynamic_thresholding_percentile,
                dim = -1
            )

            s.clamp_(min = 1.)
            s = right_pad_dims_to(x_start, s)
            x_start = x_start.clamp(-s, s) / s
        else:
            x_start.clamp_(-1., 1.)

        mean_and_variance = noise_scheduler.q_posterior(x_start = x_start, x_t = x, t = t, t_next = t_next)
        return mean_and_variance, x_start

    @torch.no_grad()
    def p_sample(
        self,
        unet,
        x,
        t,
        *,
        noise_scheduler,
        t_next = None,
        text_embeds = None,
        text_mask = None,
        cond_images = None,
        cond_video_frames = None,
        post_cond_video_frames = None,
        cond_scale = 1.,
        self_cond = None,
        lowres_cond_img = None,
        lowres_noise_times = None,
        pred_objective = 'noise',
        dynamic_threshold = True
    ):
        b, *_, device = *x.shape, x.device

        video_kwargs = dict()
        if self.is_video:
            video_kwargs = dict(
                cond_video_frames = cond_video_frames,
                post_cond_video_frames = post_cond_video_frames,
            )

        (model_mean, _, model_log_variance), x_start = self.p_mean_variance(
            unet,
            x = x,
            t = t,
            t_next = t_next,
            noise_scheduler = noise_scheduler,
            text_embeds = text_embeds,
            text_mask = text_mask,
            cond_images = cond_images,
            cond_scale = cond_scale,
            lowres_cond_img = lowres_cond_img,
            self_cond = self_cond,
            lowres_noise_times = lowres_noise_times,
            pred_objective = pred_objective,
            dynamic_threshold = dynamic_threshold,
            **video_kwargs
        )

        noise = torch.randn_like(x)
        # no noise when t == 0
        is_last_sampling_timestep = (t_next == 0) if isinstance(noise_scheduler, GaussianDiffusionContinuousTimes) else (t == 0)
        nonzero_mask = (1 - is_last_sampling_timestep.float()).reshape(b, *((1,) * (len(x.shape) - 1)))
        pred = model_mean + nonzero_mask * (0.5 * model_log_variance).exp() * noise
        return pred, x_start

    @torch.no_grad()
    def p_sample_loop(
        self,
        unet,
        shape,
        *,
        noise_scheduler,
        lowres_cond_img = None,
        lowres_noise_times = None,
        text_embeds = None,
        text_mask = None,
        cond_images = None,
        cond_video_frames = None,
        post_cond_video_frames = None,
        inpaint_images = None,
        inpaint_masks = None,
        inpaint_resample_times = 5,
        init_images = None,
        skip_steps = None,
        cond_scale = 1,
        pred_objective = 'noise',
        dynamic_threshold = True,
        use_tqdm = True
    ):
        device = self.device

        batch = shape[0]
        img = torch.randn(shape, device = device)

        # video

        is_video = len(shape) == 5
        frames = shape[-3] if is_video else None
        resize_kwargs = dict(target_frames = frames) if exists(frames) else dict()

        # for initialization with an image or video

        if exists(init_images):
            img += init_images

        # keep track of x0, for self conditioning

        x_start = None

        # prepare inpainting

        has_inpainting = exists(inpaint_images) and exists(inpaint_masks)
        resample_times = inpaint_resample_times if has_inpainting else 1

        if has_inpainting:
            inpaint_images = self.normalize_img(inpaint_images)
            inpaint_images = self.resize_to(inpaint_images, shape[-1], **resize_kwargs)
            inpaint_masks = self.resize_to(rearrange(inpaint_masks, 'b ... -> b 1 ...').float(), shape[-1]).bool()

        # time

        timesteps = noise_scheduler.get_sampling_timesteps(batch, device = device)

        # whether to skip any steps

        skip_steps = default(skip_steps, 0)
        timesteps = timesteps[skip_steps:]

        # video conditioning kwargs

        video_kwargs = dict()
        if self.is_video:
            video_kwargs = dict(
                cond_video_frames = cond_video_frames,
                post_cond_video_frames = post_cond_video_frames,
            )

        for times, times_next in tqdm(timesteps, desc = 'sampling loop time step', total = len(timesteps), disable = not use_tqdm):
            is_last_timestep = times_next == 0

            for r in reversed(range(resample_times)):
                is_last_resample_step = r == 0

                if has_inpainting:
                    noised_inpaint_images, *_ = noise_scheduler.q_sample(inpaint_images, t = times)
                    img = img * ~inpaint_masks + noised_inpaint_images * inpaint_masks

                self_cond = x_start if unet.self_cond else None

                img, x_start = self.p_sample(
                    unet,
                    img,
                    times,
                    t_next = times_next,
                    text_embeds = text_embeds,
                    text_mask = text_mask,
                    cond_images = cond_images,
                    cond_scale = cond_scale,
                    self_cond = self_cond,
                    lowres_cond_img = lowres_cond_img,
                    lowres_noise_times = lowres_noise_times,
                    noise_scheduler = noise_scheduler,
                    pred_objective = pred_objective,
                    dynamic_threshold = dynamic_threshold,
                    **video_kwargs
                )

                if has_inpainting and not (is_last_resample_step or torch.all(is_last_timestep)):
                    renoised_img = noise_scheduler.q_sample_from_to(img, times_next, times)

                    img = torch.where(
                        self.right_pad_dims_to_datatype(is_last_timestep),
                        img,
                        renoised_img
                    )

        img.clamp_(-1., 1.)

        # final inpainting

        if has_inpainting:
            img = img * ~inpaint_masks + inpaint_images * inpaint_masks

        unnormalize_img = self.unnormalize_img(img)
        return unnormalize_img

    @torch.no_grad()
    @eval_decorator
    @beartype
    def sample(
        self,
        texts: List[str] = None,
        text_masks = None,
        text_embeds = None,
        video_frames = None,
        cond_images = None,
        cond_video_frames = None,
        post_cond_video_frames = None,
        inpaint_images = None,
        inpaint_masks = None,
        inpaint_resample_times = 5,
        init_images = None,
        skip_steps = None,
        batch_size = 1,
        cond_scale = 1.,
        lowres_sample_noise_level = None,
        start_at_unet_number = 1,
        start_image_or_video = None,
        stop_at_unet_number = None,
        return_all_unet_outputs = False,
        return_pil_images = False,
        device = None,
        use_tqdm = True
    ):
        device = default(device, self.device)
        self.reset_unets_all_one_device(device = device)

        cond_images = maybe(cast_uint8_images_to_float)(cond_images)

        if exists(texts) and not exists(text_embeds) and not self.unconditional:
            assert all([*map(len, texts)]), 'text cannot be empty'

            with autocast(enabled = False):
                text_embeds, text_masks = self.encode_text(texts, return_attn_mask = True)

            text_embeds, text_masks = map(lambda t: t.to(device), (text_embeds, text_masks))

        if not self.unconditional:
            assert exists(text_embeds), 'text must be passed in if the network was not trained without text `condition_on_text` must be set to `False` when training'

            text_masks = default(text_masks, lambda: torch.any(text_embeds != 0., dim = -1))
            batch_size = text_embeds.shape[0]

        if exists(inpaint_images):
            if self.unconditional:
                if batch_size == 1: # assume researcher wants to broadcast along inpainted images
                    batch_size = inpaint_images.shape[0]

            assert inpaint_images.shape[0] == batch_size, 'number of inpainting images must be equal to the specified batch size on sample `sample(batch_size=<int>)``'
            assert not (self.condition_on_text and inpaint_images.shape[0] != text_embeds.shape[0]), 'number of inpainting images must be equal to the number of text to be conditioned on'

        assert not (self.condition_on_text and not exists(text_embeds)), 'text or text encodings must be passed into imagen if specified'
        assert not (not self.condition_on_text and exists(text_embeds)), 'imagen specified not to be conditioned on text, yet it is presented'
        assert not (exists(text_embeds) and text_embeds.shape[-1] != self.text_embed_dim), f'invalid text embedding dimension being passed in (should be {self.text_embed_dim})'

        assert not (exists(inpaint_images) ^ exists(inpaint_masks)),  'inpaint images and masks must be both passed in to do inpainting'

        outputs = []

        is_cuda = next(self.parameters()).is_cuda
        device = next(self.parameters()).device

        lowres_sample_noise_level = default(lowres_sample_noise_level, self.lowres_sample_noise_level)

        num_unets = len(self.unets)

        # condition scaling

        cond_scale = cast_tuple(cond_scale, num_unets)

        # add frame dimension for video

        assert not (self.is_video and not exists(video_frames)), 'video_frames must be passed in on sample time if training on video'

        all_frame_dims = calc_all_frame_dims(self.temporal_downsample_factor, video_frames)

        frames_to_resize_kwargs = lambda frames: dict(target_frames = frames) if exists(frames) else dict()

        # for initial image and skipping steps

        init_images = cast_tuple(init_images, num_unets)
        init_images = [maybe(self.normalize_img)(init_image) for init_image in init_images]

        skip_steps = cast_tuple(skip_steps, num_unets)

        # handle starting at a unet greater than 1, for training only-upscaler training

        if start_at_unet_number > 1:
            assert start_at_unet_number <= num_unets, 'must start a unet that is less than the total number of unets'
            assert not exists(stop_at_unet_number) or start_at_unet_number <= stop_at_unet_number
            assert exists(start_image_or_video), 'starting image or video must be supplied if only doing upscaling'

            prev_image_size = self.image_sizes[start_at_unet_number - 2]
            prev_frame_size = all_frame_dims[start_at_unet_number - 2][0] if self.is_video else None
            img = self.resize_to(start_image_or_video, prev_image_size, **frames_to_resize_kwargs(prev_frame_size))

        # video kwargs

        video_kwargs = dict()
        if self.is_video:
            video_kwargs = dict(
                cond_video_frames = cond_video_frames,
                post_cond_video_frames = post_cond_video_frames,
            )

        # go through each unet in cascade

        for unet_number, unet, channel, image_size, frame_dims, noise_scheduler, pred_objective, dynamic_threshold, unet_cond_scale, unet_init_images, unet_skip_steps in tqdm(zip(range(1, num_unets + 1), self.unets, self.sample_channels, self.image_sizes, all_frame_dims, self.noise_schedulers, self.pred_objectives, self.dynamic_thresholding, cond_scale, init_images, skip_steps), disable = not use_tqdm):

            if unet_number < start_at_unet_number:
                continue

            assert not isinstance(unet, NullUnet), 'one cannot sample from null / placeholder unets'

            context = self.one_unet_in_gpu(unet = unet) if is_cuda else nullcontext()

            with context:
                lowres_cond_img = lowres_noise_times = None
                shape = (batch_size, channel, *frame_dims, image_size, image_size)

                resize_kwargs = dict(target_frames = frame_dims[0]) if self.is_video else dict()

                if unet.lowres_cond:
                    lowres_noise_times = self.lowres_noise_schedule.get_times(batch_size, lowres_sample_noise_level, device = device)

                    lowres_cond_img = self.resize_to(img, image_size, **resize_kwargs)

                    lowres_cond_img = self.normalize_img(lowres_cond_img)
                    lowres_cond_img, *_ = self.lowres_noise_schedule.q_sample(x_start = lowres_cond_img, t = lowres_noise_times, noise = torch.randn_like(lowres_cond_img))

                if exists(unet_init_images):
                    unet_init_images = self.resize_to(unet_init_images, image_size, **resize_kwargs)

                shape = (batch_size, self.channels, *frame_dims, image_size, image_size)

                img = self.p_sample_loop(
                    unet,
                    shape,
                    text_embeds = text_embeds,
                    text_mask = text_masks,
                    cond_images = cond_images,
                    inpaint_images = inpaint_images,
                    inpaint_masks = inpaint_masks,
                    inpaint_resample_times = inpaint_resample_times,
                    init_images = unet_init_images,
                    skip_steps = unet_skip_steps,
                    cond_scale = unet_cond_scale,
                    lowres_cond_img = lowres_cond_img,
                    lowres_noise_times = lowres_noise_times,
                    noise_scheduler = noise_scheduler,
                    pred_objective = pred_objective,
                    dynamic_threshold = dynamic_threshold,
                    use_tqdm = use_tqdm,
                    **video_kwargs
                )

                outputs.append(img)

            if exists(stop_at_unet_number) and stop_at_unet_number == unet_number:
                break

        output_index = -1 if not return_all_unet_outputs else slice(None) # either return last unet output or all unet outputs

        if not return_pil_images:
            return outputs[output_index]

        if not return_all_unet_outputs:
            outputs = outputs[-1:]

        assert not self.is_video, 'converting sampled video tensor to video file is not supported yet'

        pil_images = list(map(lambda img: list(map(T.ToPILImage(), img.unbind(dim = 0))), outputs))

        return pil_images[output_index] # now you have a bunch of pillow images you can just .save(/where/ever/you/want.png)

    @beartype
    def p_losses(
        self,
        unet: Union[Unet, Unet3D, NullUnet, DistributedDataParallel],
        x_start,
        times,
        *,
        noise_scheduler,
        lowres_cond_img = None,
        lowres_aug_times = None,
        text_embeds = None,
        text_mask = None,
        cond_images = None,
        noise = None,
        times_next = None,
        pred_objective = 'noise',
        p2_loss_weight_gamma = 0.,
        random_crop_size = None,
        **kwargs
    ):
        is_video = x_start.ndim == 5

        noise = default(noise, lambda: torch.randn_like(x_start))

        # normalize to [-1, 1]

        x_start = self.normalize_img(x_start)
        lowres_cond_img = maybe(self.normalize_img)(lowres_cond_img)

        # random cropping during training
        # for upsamplers

        if exists(random_crop_size):
            if is_video:
                frames = x_start.shape[2]
                x_start, lowres_cond_img, noise = rearrange_many((x_start, lowres_cond_img, noise), 'b c f h w -> (b f) c h w')

            aug = K.RandomCrop((random_crop_size, random_crop_size), p = 1.)

            # make sure low res conditioner and image both get augmented the same way
            # detailed https://kornia.readthedocs.io/en/latest/augmentation.module.html?highlight=randomcrop#kornia.augmentation.RandomCrop
            x_start = aug(x_start)
            lowres_cond_img = aug(lowres_cond_img, params = aug._params)
            noise = aug(noise, params = aug._params)

            if is_video:
                x_start, lowres_cond_img, noise = rearrange_many((x_start, lowres_cond_img, noise), '(b f) c h w -> b c f h w', f = frames)

        # get x_t

        x_noisy, log_snr, alpha, sigma = noise_scheduler.q_sample(x_start = x_start, t = times, noise = noise)

        # also noise the lowres conditioning image
        # at sample time, they then fix the noise level of 0.1 - 0.3

        lowres_cond_img_noisy = None
        if exists(lowres_cond_img):
            lowres_aug_times = default(lowres_aug_times, times)
            lowres_cond_img_noisy, *_ = self.lowres_noise_schedule.q_sample(x_start = lowres_cond_img, t = lowres_aug_times, noise = torch.randn_like(lowres_cond_img))

        # time condition

        noise_cond = noise_scheduler.get_condition(times)

        # unet kwargs

        unet_kwargs = dict(
            text_embeds = text_embeds,
            text_mask = text_mask,
            cond_images = cond_images,
            lowres_noise_times = self.lowres_noise_schedule.get_condition(lowres_aug_times),
            lowres_cond_img = lowres_cond_img_noisy,
            cond_drop_prob = self.cond_drop_prob,
            **kwargs
        )

        # self condition if needed

        # Because 'unet' can be an instance of DistributedDataParallel coming from the
        # ImagenTrainer.unet_being_trained when invoking ImagenTrainer.forward(), we need to
        # access the member 'module' of the wrapped unet instance.
        self_cond = unet.module.self_cond if isinstance(unet, DistributedDataParallel) else unet.self_cond

        if self_cond and random() < 0.5:
            with torch.no_grad():
                pred = unet.forward(
                    x_noisy,
                    noise_cond,
                    **unet_kwargs
                ).detach()

                x_start = noise_scheduler.predict_start_from_noise(x_noisy, t = times, noise = pred) if pred_objective == 'noise' else pred

                unet_kwargs = {**unet_kwargs, 'self_cond': x_start}

        # get prediction

        pred = unet.forward(
            x_noisy,
            noise_cond,
            **unet_kwargs
        )

        # prediction objective

        if pred_objective == 'noise':
            target = noise
        elif pred_objective == 'x_start':
            target = x_start
        elif pred_objective == 'v':
            # derivation detailed in Appendix D of Progressive Distillation paper
            # https://arxiv.org/abs/2202.00512
            # this makes distillation viable as well as solve an issue with color shifting in upresoluting unets, noted in imagen-video
            target = alpha * noise - sigma * x_start
        else:
            raise ValueError(f'unknown objective {pred_objective}')

        # losses

        losses = self.loss_fn(pred, target, reduction = 'none')
        losses = reduce(losses, 'b ... -> b', 'mean')

        # p2 loss reweighting

        if p2_loss_weight_gamma > 0:
            loss_weight = (self.p2_loss_weight_k + log_snr.exp()) ** -p2_loss_weight_gamma
            losses = losses * loss_weight

        return losses.mean()

    @beartype
    def forward(
        self,
        images, # rename to images or video
        unet: Union[Unet, Unet3D, NullUnet, DistributedDataParallel] = None,
        texts: List[str] = None,
        text_embeds = None,
        text_masks = None,
        unet_number = None,
        cond_images = None,
        **kwargs
    ):
        if self.is_video and images.ndim == 4:
            images = rearrange(images, 'b c h w -> b c 1 h w')
            kwargs.update(ignore_time = True)

        assert images.shape[-1] == images.shape[-2], f'the images you pass in must be a square, but received dimensions of {images.shape[2]}, {images.shape[-1]}'
        assert not (len(self.unets) > 1 and not exists(unet_number)), f'you must specify which unet you want trained, from a range of 1 to {len(self.unets)}, if you are training cascading DDPM (multiple unets)'
        unet_number = default(unet_number, 1)
        assert not exists(self.only_train_unet_number) or self.only_train_unet_number == unet_number, 'you can only train on unet #{self.only_train_unet_number}'

        images = cast_uint8_images_to_float(images)
        cond_images = maybe(cast_uint8_images_to_float)(cond_images)

        assert images.dtype == torch.float, f'images tensor needs to be floats but {images.dtype} dtype found instead'

        unet_index = unet_number - 1

        unet = default(unet, lambda: self.get_unet(unet_number))

        assert not isinstance(unet, NullUnet), 'null unet cannot and should not be trained'

        noise_scheduler      = self.noise_schedulers[unet_index]
        p2_loss_weight_gamma = self.p2_loss_weight_gamma[unet_index]
        pred_objective       = self.pred_objectives[unet_index]
        target_image_size    = self.image_sizes[unet_index]
        random_crop_size     = self.random_crop_sizes[unet_index]
        prev_image_size      = self.image_sizes[unet_index - 1] if unet_index > 0 else None

        b, c, *_, h, w, device, is_video = *images.shape, images.device, images.ndim == 5

        check_shape(images, 'b c ...', c = self.channels)
        assert h >= target_image_size and w >= target_image_size

        frames              = images.shape[2] if is_video else None
        all_frame_dims      = tuple(safe_get_tuple_index(el, 0) for el in calc_all_frame_dims(self.temporal_downsample_factor, frames))
        ignore_time         = kwargs.get('ignore_time', False)

        target_frame_size   = all_frame_dims[unet_index] if is_video and not ignore_time else None
        prev_frame_size     = all_frame_dims[unet_index - 1] if is_video and not ignore_time and unet_index > 0 else None
        frames_to_resize_kwargs = lambda frames: dict(target_frames = frames) if exists(frames) else dict()

        times = noise_scheduler.sample_random_times(b, device = device)

        if exists(texts) and not exists(text_embeds) and not self.unconditional:
            assert all([*map(len, texts)]), 'text cannot be empty'
            assert len(texts) == len(images), 'number of text captions does not match up with the number of images given'

            with autocast(enabled = False):
                text_embeds, text_masks = self.encode_text(texts, return_attn_mask = True)

            text_embeds, text_masks = map(lambda t: t.to(images.device), (text_embeds, text_masks))

        if not self.unconditional:
            text_masks = default(text_masks, lambda: torch.any(text_embeds != 0., dim = -1))

        assert not (self.condition_on_text and not exists(text_embeds)), 'text or text encodings must be passed into decoder if specified'
        assert not (not self.condition_on_text and exists(text_embeds)), 'decoder specified not to be conditioned on text, yet it is presented'

        assert not (exists(text_embeds) and text_embeds.shape[-1] != self.text_embed_dim), f'invalid text embedding dimension being passed in (should be {self.text_embed_dim})'

        lowres_cond_img = lowres_aug_times = None
        if exists(prev_image_size):
            lowres_cond_img = self.resize_to(images, prev_image_size, **frames_to_resize_kwargs(prev_frame_size), clamp_range = self.input_image_range)
            lowres_cond_img = self.resize_to(lowres_cond_img, target_image_size, **frames_to_resize_kwargs(target_frame_size), clamp_range = self.input_image_range)

            if self.per_sample_random_aug_noise_level:
                lowres_aug_times = self.lowres_noise_schedule.sample_random_times(b, device = device)
            else:
                lowres_aug_time = self.lowres_noise_schedule.sample_random_times(1, device = device)
                lowres_aug_times = repeat(lowres_aug_time, '1 -> b', b = b)

        images = self.resize_to(images, target_image_size, **frames_to_resize_kwargs(target_frame_size))

        return self.p_losses(unet, images, times, text_embeds = text_embeds, text_mask = text_masks, cond_images = cond_images, noise_scheduler = noise_scheduler, lowres_cond_img = lowres_cond_img, lowres_aug_times = lowres_aug_times, pred_objective = pred_objective, p2_loss_weight_gamma = p2_loss_weight_gamma, random_crop_size = random_crop_size, **kwargs)<|MERGE_RESOLUTION|>--- conflicted
+++ resolved
@@ -1917,11 +1917,7 @@
         temporal_downsample_factor = cast_tuple(temporal_downsample_factor, num_unets)
         self.temporal_downsample_factor = temporal_downsample_factor
         assert temporal_downsample_factor[-1] == 1, 'downsample factor of last stage must be 1'
-<<<<<<< HEAD
-        assert all([left >= right for left, right in zip(temporal_downsample_factor[:-1], temporal_downsample_factor[1:])]), 'temporal downssample factor must be in order of descending'
-=======
         assert tuple(sorted(temporal_downsample_factor, reverse = True)) == temporal_downsample_factor, 'temporal downsample factor must be in order of descending'
->>>>>>> f4b4525d
 
         # cascading ddpm related stuff
 
